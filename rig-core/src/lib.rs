--- conflicted
+++ resolved
@@ -85,11 +85,8 @@
 pub mod extractor;
 pub(crate) mod json_utils;
 pub mod loaders;
-<<<<<<< HEAD
 pub mod pipeline;
-=======
 pub mod one_or_many;
->>>>>>> f4268aba
 pub mod providers;
 pub mod tool;
 pub mod vector_store;
