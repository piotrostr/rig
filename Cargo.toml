[workspace]
resolver = "2"
members = [
<<<<<<< HEAD
    "rig-core", "rig-core/rig-core-derive",
=======
    "rig-core", "rig-lancedb",
>>>>>>> f5441db4
    "rig-mongodb",
]<|MERGE_RESOLUTION|>--- conflicted
+++ resolved
@@ -1,10 +1,7 @@
 [workspace]
 resolver = "2"
 members = [
-<<<<<<< HEAD
     "rig-core", "rig-core/rig-core-derive",
-=======
-    "rig-core", "rig-lancedb",
->>>>>>> f5441db4
     "rig-mongodb",
+    "rig-lancedb"
 ]