use futures::StreamExt;
use mongodb::bson::{self, doc};

use rig::{
    embeddings::embedding::{Embedding, EmbeddingModel},
    vector_store::{VectorStoreError, VectorStoreIndex},
};
use serde::{Deserialize, Serialize};

#[derive(Debug, Serialize, Deserialize)]
#[serde(rename_all = "camelCase")]
struct SearchIndex {
    id: String,
    name: String,
    #[serde(rename = "type")]
    index_type: String,
    status: String,
    queryable: bool,
    latest_definition: LatestDefinition,
}

impl SearchIndex {
    async fn get_search_index<C>(
        collection: mongodb::Collection<C>,
        index_name: &str,
    ) -> Result<SearchIndex, VectorStoreError> {
        collection
            .list_search_indexes()
            .name(index_name)
            .await
            .map_err(mongodb_to_rig_error)?
            .with_type::<SearchIndex>()
            .next()
            .await
            .transpose()
            .map_err(mongodb_to_rig_error)?
            .ok_or(VectorStoreError::DatastoreError("Index not found".into()))
    }
}

#[derive(Debug, Serialize, Deserialize)]
struct LatestDefinition {
    fields: Vec<Field>,
}

#[derive(Debug, Serialize, Deserialize)]
#[serde(rename_all = "camelCase")]
struct Field {
    #[serde(rename = "type")]
    field_type: String,
    path: String,
    num_dimensions: i32,
    similarity: String,
}

fn mongodb_to_rig_error(e: mongodb::error::Error) -> VectorStoreError {
    VectorStoreError::DatastoreError(Box::new(e))
}

<<<<<<< HEAD
impl VectorStore for MongoDbVectorStore {
    type Q = mongodb::bson::Document;

    async fn add_documents(
        &mut self,
        documents: Vec<DocumentEmbeddings>,
    ) -> Result<(), VectorStoreError> {
        self.collection
            .clone_with_type::<DocumentEmbeddings>()
            .insert_many(documents)
            .await
            .map_err(mongodb_to_rig_error)?;
        Ok(())
    }

    async fn get_document_embeddings(
        &self,
        id: &str,
    ) -> Result<Option<DocumentEmbeddings>, VectorStoreError> {
        self.collection
            .clone_with_type::<DocumentEmbeddings>()
            .find_one(doc! { "_id": id })
            .await
            .map_err(mongodb_to_rig_error)
    }

    async fn get_document<T: for<'a> serde::Deserialize<'a>>(
        &self,
        id: &str,
    ) -> Result<Option<T>, VectorStoreError> {
        Ok(self
            .collection
            .clone_with_type::<String>()
            .aggregate([
                doc! {"$match": { "_id": id}},
                doc! {"$project": { "document": 1 }},
                doc! {"$replaceRoot": { "newRoot": "$document" }},
            ])
            .await
            .map_err(mongodb_to_rig_error)?
            .with_type::<String>()
            .next()
            .await
            .transpose()
            .map_err(mongodb_to_rig_error)?
            .map(|doc| serde_json::from_str(&doc))
            .transpose()?)
    }

    async fn get_document_by_query(
        &self,
        query: Self::Q,
    ) -> Result<Option<DocumentEmbeddings>, VectorStoreError> {
        self.collection
            .clone_with_type::<DocumentEmbeddings>()
            .find_one(query)
            .await
            .map_err(mongodb_to_rig_error)
    }
}

impl MongoDbVectorStore {
    /// Create a new `MongoDbVectorStore` from a MongoDB collection.
    pub fn new(collection: mongodb::Collection<bson::document::Document>) -> Self {
        Self { collection }
    }

    /// Create a new `MongoDbVectorIndex` from an existing `MongoDbVectorStore`.
    ///
    /// The index (of type "vector") must already exist for the MongoDB collection.
    /// See the MongoDB [documentation](https://www.mongodb.com/docs/atlas/atlas-vector-search/vector-search-type/) for more information on creating indexes.
    pub async fn index<M: EmbeddingModel>(
        &self,
        model: M,
        index_name: &str,
        search_params: SearchParams,
    ) -> Result<MongoDbVectorIndex<M>, VectorStoreError> {
        MongoDbVectorIndex::new(self.collection.clone(), model, index_name, search_params).await
    }
}

=======
>>>>>>> 4a22f96b
/// A vector index for a MongoDB collection.
/// # Example
/// ```
/// use rig_mongodb::{MongoDbVectorIndex, SearchParams};
/// use rig::embeddings::EmbeddingModel;
///
/// #[derive(serde::Serialize, Debug)]
/// struct Document {
///     #[serde(rename = "_id")]
///     id: String,
///     definition: String,
///     embedding: Vec<f64>,
/// }
///
/// let collection: collection: mongodb::Collection<Document> = mongodb_client.collection(""); // <-- replace with your mongodb collection.
/// let model: model: EmbeddingModel = openai_client.embedding_model(TEXT_EMBEDDING_ADA_002); // <-- replace with your embedding model.
/// let index = MongoDbVectorIndex::new(
///     collection,
///     model,
///     "vector_index", // <-- replace with the name of the index in your mongodb collection.
///     SearchParams::new("embedding"), // <-- field name in `Document` that contains the embeddings.
/// );
/// ```
pub struct MongoDbVectorIndex<M: EmbeddingModel, C> {
    collection: mongodb::Collection<C>,
    model: M,
    index_name: String,
    embedded_field: String,
    search_params: SearchParams,
}

impl<M: EmbeddingModel, C> MongoDbVectorIndex<M, C> {
    /// Vector search stage of aggregation pipeline of mongoDB collection.
    /// To be used by implementations of top_n and top_n_ids methods on VectorStoreIndex trait for MongoDbVectorIndex.
    fn pipeline_search_stage(&self, prompt_embedding: &Embedding, n: usize) -> bson::Document {
        let SearchParams {
            filter,
            exact,
            num_candidates,
        } = &self.search_params;

        doc! {
          "$vectorSearch": {
            "index": &self.index_name,
            "path": self.embedded_field.clone(),
            "queryVector": &prompt_embedding.vec,
            "numCandidates": num_candidates.unwrap_or((n * 10) as u32),
            "limit": n as u32,
            "filter": filter,
            "exact": exact.unwrap_or(false)
          }
        }
    }

    /// Score declaration stage of aggregation pipeline of mongoDB collection.
    /// /// To be used by implementations of top_n and top_n_ids methods on VectorStoreIndex trait for MongoDbVectorIndex.
    fn pipeline_score_stage(&self) -> bson::Document {
        doc! {
          "$addFields": {
            "score": { "$meta": "vectorSearchScore" }
          }
        }
    }
}

impl<M: EmbeddingModel, C> MongoDbVectorIndex<M, C> {
    /// Create a new `MongoDbVectorIndex`.
    ///
    /// The index (of type "vector") must already exist for the MongoDB collection.
    /// See the MongoDB [documentation](https://www.mongodb.com/docs/atlas/atlas-vector-search/vector-search-type/) for more information on creating indexes.
    pub async fn new(
        collection: mongodb::Collection<C>,
        model: M,
        index_name: &str,
        search_params: SearchParams,
    ) -> Result<Self, VectorStoreError> {
        let search_index = SearchIndex::get_search_index(collection.clone(), index_name).await?;

        if !search_index.queryable {
            return Err(VectorStoreError::DatastoreError(
                "Index is not queryable".into(),
            ));
        }

        let embedded_field = search_index
            .latest_definition
            .fields
            .into_iter()
            .map(|field| field.path)
            .next()
            // This error shouldn't occur if the index is queryable
            .ok_or(VectorStoreError::DatastoreError(
                "No embedded fields found".into(),
            ))?;

        Ok(Self {
            collection,
            model,
            index_name: index_name.to_string(),
            embedded_field,
            search_params,
        })
    }
}

/// See [MongoDB Vector Search](`https://www.mongodb.com/docs/atlas/atlas-vector-search/vector-search-stage/`) for more information
/// on each of the fields
#[derive(Default)]
pub struct SearchParams {
    filter: mongodb::bson::Document,
    exact: Option<bool>,
    num_candidates: Option<u32>,
}

impl SearchParams {
    /// Initializes a new `SearchParams` with default values.
    pub fn new() -> Self {
        Self {
            filter: doc! {},
            exact: None,
            num_candidates: None,
        }
    }

    /// Sets the pre-filter field of the search params.
    /// See [MongoDB vector Search](https://www.mongodb.com/docs/atlas/atlas-vector-search/vector-search-stage/) for more information.
    pub fn filter(mut self, filter: mongodb::bson::Document) -> Self {
        self.filter = filter;
        self
    }

    /// Sets the exact field of the search params.
    /// If exact is true, an ENN vector search will be performed, otherwise, an ANN search will be performed.
    /// By default, exact is false.
    /// See [MongoDB vector Search](https://www.mongodb.com/docs/atlas/atlas-vector-search/vector-search-stage/) for more information.
    pub fn exact(mut self, exact: bool) -> Self {
        self.exact = Some(exact);
        self
    }

    /// Sets the num_candidates field of the search params.
    /// Only set this field if exact is set to false.
    /// Number of nearest neighbors to use during the search.
    /// See [MongoDB vector Search](https://www.mongodb.com/docs/atlas/atlas-vector-search/vector-search-stage/) for more information.
    pub fn num_candidates(mut self, num_candidates: u32) -> Self {
        self.num_candidates = Some(num_candidates);
        self
    }
}

impl<M: EmbeddingModel + Sync + Send, C: Sync + Send> VectorStoreIndex
    for MongoDbVectorIndex<M, C>
{
    /// Implement the `top_n` method of the `VectorStoreIndex` trait for `MongoDbVectorIndex`.
    /// # Example
    /// ```
    /// use rig_mongodb::{MongoDbVectorIndex, SearchParams};
    /// use rig::embeddings::EmbeddingModel;
    ///
    /// #[derive(serde::Serialize, Debug)]
    /// struct Document {
    ///     #[serde(rename = "_id")]
    ///     id: String,
    ///     definition: String,
    ///     embedding: Vec<f64>,
    /// }
    ///
    /// #[derive(serde::Deserialize, Debug)]
    /// struct Definition {
    ///     #[serde(rename = "_id")]
    ///     id: String,
    ///     definition: String,
    /// }
    ///
    /// let collection: collection: mongodb::Collection<Document> = mongodb_client.collection(""); // <-- replace with your mongodb collection.
    /// let model: model: EmbeddingModel = openai_client.embedding_model(TEXT_EMBEDDING_ADA_002); // <-- replace with your embedding model.
    ///
    /// let vector_store_index = MongoDbVectorIndex::new(
    ///     collection,
    ///     model,
    ///     "vector_index", // <-- replace with the name of the index in your mongodb collection.
    ///     SearchParams::new("embedding"), // <-- field name in `Document` that contains the embeddings.
    /// );
    ///
    /// // Query the index
    /// vector_store_index
    ///     .top_n::<Definition>("My boss says I zindle too much, what does that mean?", 1)
    ///     .await?;
    /// ```
    async fn top_n<T: for<'a> Deserialize<'a> + Send>(
        &self,
        query: &str,
        n: usize,
    ) -> Result<Vec<(f64, String, T)>, VectorStoreError> {
        let prompt_embedding = self.model.embed_text(query).await?;

        let mut cursor = self
            .collection
            .aggregate([
                self.pipeline_search_stage(&prompt_embedding, n),
                self.pipeline_score_stage(),
                {
                    doc! {
                        "$project": {
                            self.embedded_field.clone(): 0,
                        },
                    }
                },
            ])
            .await
            .map_err(mongodb_to_rig_error)?
            .with_type::<serde_json::Value>();

        let mut results = Vec::new();
        while let Some(doc) = cursor.next().await {
            let doc = doc.map_err(mongodb_to_rig_error)?;
            let score = doc.get("score").expect("score").as_f64().expect("f64");
            let id = doc.get("_id").expect("_id").to_string();
            let doc_t: T = serde_json::from_value(doc).map_err(VectorStoreError::JsonError)?;
            results.push((score, id, doc_t));
        }

        tracing::info!(target: "rig",
            "Selected documents: {}",
            results.iter()
                .map(|(distance, id, _)| format!("{} ({})", id, distance))
                .collect::<Vec<String>>()
                .join(", ")
        );

        Ok(results)
    }

    /// Implement the `top_n_ids` method of the `VectorStoreIndex` trait for `MongoDbVectorIndex`.
    /// # Example
    /// ```
    /// use rig_mongodb::{MongoDbVectorIndex, SearchParams};
    /// use rig::embeddings::EmbeddingModel;
    ///
    /// #[derive(serde::Serialize, Debug)]
    /// struct Document {
    ///     #[serde(rename = "_id")]
    ///     id: String,
    ///     definition: String,
    ///     embedding: Vec<f64>,
    /// }
    ///
    /// let collection: collection: mongodb::Collection<Document> = mongodb_client.collection(""); // <-- replace with your mongodb collection.
    /// let model: model: EmbeddingModel = openai_client.embedding_model(TEXT_EMBEDDING_ADA_002); // <-- replace with your embedding model.
    /// let vector_store_index = MongoDbVectorIndex::new(
    ///     collection,
    ///     model,
    ///     "vector_index", // <-- replace with the name of the index in your mongodb collection.
    ///     SearchParams::new("embedding"), // <-- field name in `Document` that contains the embeddings.
    /// );
    ///
    /// // Query the index
    /// vector_store_index
    ///     .top_n_ids("My boss says I zindle too much, what does that mean?", 1)
    ///     .await?;
    /// ```
    async fn top_n_ids(
        &self,
        query: &str,
        n: usize,
    ) -> Result<Vec<(f64, String)>, VectorStoreError> {
        let prompt_embedding = self.model.embed_text(query).await?;

        let mut cursor = self
            .collection
            .aggregate([
                self.pipeline_search_stage(&prompt_embedding, n),
                self.pipeline_score_stage(),
                doc! {
                    "$project": {
                        "_id": 1,
                        "score": 1
                    },
                },
            ])
            .await
            .map_err(mongodb_to_rig_error)?
            .with_type::<serde_json::Value>();

        let mut results = Vec::new();
        while let Some(doc) = cursor.next().await {
            let doc = doc.map_err(mongodb_to_rig_error)?;
            let score = doc.get("score").expect("score").as_f64().expect("f64");
            let id = doc.get("_id").expect("_id").to_string();
            results.push((score, id));
        }

        tracing::info!(target: "rig",
            "Selected documents: {}",
            results.iter()
                .map(|(distance, id)| format!("{} ({})", id, distance))
                .collect::<Vec<String>>()
                .join(", ")
        );

        Ok(results)
    }
}<|MERGE_RESOLUTION|>--- conflicted
+++ resolved
@@ -57,90 +57,6 @@
     VectorStoreError::DatastoreError(Box::new(e))
 }
 
-<<<<<<< HEAD
-impl VectorStore for MongoDbVectorStore {
-    type Q = mongodb::bson::Document;
-
-    async fn add_documents(
-        &mut self,
-        documents: Vec<DocumentEmbeddings>,
-    ) -> Result<(), VectorStoreError> {
-        self.collection
-            .clone_with_type::<DocumentEmbeddings>()
-            .insert_many(documents)
-            .await
-            .map_err(mongodb_to_rig_error)?;
-        Ok(())
-    }
-
-    async fn get_document_embeddings(
-        &self,
-        id: &str,
-    ) -> Result<Option<DocumentEmbeddings>, VectorStoreError> {
-        self.collection
-            .clone_with_type::<DocumentEmbeddings>()
-            .find_one(doc! { "_id": id })
-            .await
-            .map_err(mongodb_to_rig_error)
-    }
-
-    async fn get_document<T: for<'a> serde::Deserialize<'a>>(
-        &self,
-        id: &str,
-    ) -> Result<Option<T>, VectorStoreError> {
-        Ok(self
-            .collection
-            .clone_with_type::<String>()
-            .aggregate([
-                doc! {"$match": { "_id": id}},
-                doc! {"$project": { "document": 1 }},
-                doc! {"$replaceRoot": { "newRoot": "$document" }},
-            ])
-            .await
-            .map_err(mongodb_to_rig_error)?
-            .with_type::<String>()
-            .next()
-            .await
-            .transpose()
-            .map_err(mongodb_to_rig_error)?
-            .map(|doc| serde_json::from_str(&doc))
-            .transpose()?)
-    }
-
-    async fn get_document_by_query(
-        &self,
-        query: Self::Q,
-    ) -> Result<Option<DocumentEmbeddings>, VectorStoreError> {
-        self.collection
-            .clone_with_type::<DocumentEmbeddings>()
-            .find_one(query)
-            .await
-            .map_err(mongodb_to_rig_error)
-    }
-}
-
-impl MongoDbVectorStore {
-    /// Create a new `MongoDbVectorStore` from a MongoDB collection.
-    pub fn new(collection: mongodb::Collection<bson::document::Document>) -> Self {
-        Self { collection }
-    }
-
-    /// Create a new `MongoDbVectorIndex` from an existing `MongoDbVectorStore`.
-    ///
-    /// The index (of type "vector") must already exist for the MongoDB collection.
-    /// See the MongoDB [documentation](https://www.mongodb.com/docs/atlas/atlas-vector-search/vector-search-type/) for more information on creating indexes.
-    pub async fn index<M: EmbeddingModel>(
-        &self,
-        model: M,
-        index_name: &str,
-        search_params: SearchParams,
-    ) -> Result<MongoDbVectorIndex<M>, VectorStoreError> {
-        MongoDbVectorIndex::new(self.collection.clone(), model, index_name, search_params).await
-    }
-}
-
-=======
->>>>>>> 4a22f96b
 /// A vector index for a MongoDB collection.
 /// # Example
 /// ```
